{
  "name": "video.js",
  "description": "An HTML5 and Flash video player with a common API and skin for both.",
<<<<<<< HEAD
  "version": "4.0.0",
  "copyright": "Copyright 2013 Brightcove, Inc. https://github.com/zencoder/video-js/blob/master/LICENSE",
=======
  "version": "3.2.3",
  "copyright": "Copyright 2013 Brightcove, Inc. https://github.com/videojs/video.js/blob/master/LICENSE",
>>>>>>> 32519181
  "keywords": [
    "html5",
    "flash",
    "video",
    "player"
  ],
  "homepage": "http://videojs.com",
  "author": "Steve Heffernan",
  "scripts": {
    "test": "grunt test --verbose"
  },
  "repository": {
    "type": "git",
    "url": "https://github.com/zencoder/video-js.git"
  },
  "devDependencies": {
    "grunt-cli": "~0.1.0",
    "grunt": "~0.4.0",
    "grunt-contrib-jshint": "~0.4.3",
    "grunt-contrib-watch": "~0.1.4",
    "grunt-contrib-qunit": "~0.2.1",
    "calcdeps": "~0.1.7",
    "grunt-contrib-clean": "~0.4.0a",
    "grunt-contrib-copy": "~0.3.2",
    "mocha": "~1.8.1",
    "contribflow": "~0.2.0",
    "grunt-s3": "~0.2.0-alpha",
    "semver": "~1.1.4"
  },
  "testling": {
    "browsers": [
      "ie6",
      "ie7",
      "ie8",
      "ie9",
      "firefox/15",
      "chrome/22",
      "opera/12",
      "safari/5.1"
    ],
    "harness": "mocha-qunit",
    "scripts": [
      "src/js/*.js",
      "test/unit/*.js"
    ]
  }
}<|MERGE_RESOLUTION|>--- conflicted
+++ resolved
@@ -1,13 +1,8 @@
 {
   "name": "video.js",
   "description": "An HTML5 and Flash video player with a common API and skin for both.",
-<<<<<<< HEAD
-  "version": "4.0.0",
-  "copyright": "Copyright 2013 Brightcove, Inc. https://github.com/zencoder/video-js/blob/master/LICENSE",
-=======
   "version": "3.2.3",
   "copyright": "Copyright 2013 Brightcove, Inc. https://github.com/videojs/video.js/blob/master/LICENSE",
->>>>>>> 32519181
   "keywords": [
     "html5",
     "flash",
